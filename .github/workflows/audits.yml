name: Audits

on:
  push:
    branches:
      - main
  pull_request:
    types: [opened, synchronize, reopened]
    branches:
      - main

jobs:
  javascript:
    name: JavaScript
    runs-on: ubuntu-latest
    if: "!contains(github.event.head_commit.message, '[skip ci]')"
    strategy:
      matrix:
        workspace:
          - apollo-server
          - express-graphql
          - graph-client
          - graphql-helix
          - graphql-yoga
          - mercurius
    env:
      PORT: 4000
    steps:
      - name: Checkout
        uses: actions/checkout@v3
      - name: Set up node
        uses: actions/setup-node@v3
        with:
          node-version: 18
          cache: yarn
      - name: Install
        run: yarn install --immutable
      - name: Build
        run: yarn build:esm
      - name: Start
        run: yarn workspace ${{ matrix.workspace }} start &
      - name: Audit
        run: node scripts/audit-implementation.mjs implementations/${{ matrix.workspace }}
      - name: Summary
        run: cat implementations/${{ matrix.workspace }}/README.md >> $GITHUB_STEP_SUMMARY
      - name: Upload audit report
        uses: actions/upload-artifact@v3
        with:
          name: audit-reports
          # > If multiple paths are provided as input, the least common ancestor of all the search paths will be used as the root directory of the artifact.
          # https://github.com/actions/upload-artifact#upload-using-multiple-paths-and-exclusions
          #
          # Because of this, we include the root README.md to maintain the paths during artifact downloads
          path: |
            README.md
            implementations/${{ matrix.workspace }}/README.md
            implementations/${{ matrix.workspace }}/report.json

  docker:
    name: Docker
    runs-on: ubuntu-latest
    if: "!contains(github.event.head_commit.message, '[skip ci]')"
    strategy:
      matrix:
        workspace:
          - deno
          - hotchocolate
          - pioneer
<<<<<<< HEAD
          - deno
          - lighthouse
=======
          - postgraphile
>>>>>>> b1f04a79
    env:
      PORT: 4000
    steps:
      - name: Checkout
        uses: actions/checkout@v3
      - name: Set up docker buildx
        uses: docker/setup-buildx-action@v2
      - name: Set up node
        uses: actions/setup-node@v3
        with:
          node-version: 18
          cache: yarn
      - name: Install
        run: yarn install --immutable
      - name: Build
        run: yarn build:esm
      - name: Bake
        uses: docker/bake-action@v2
        with:
          workdir: implementations/${{ matrix.workspace }}
          load: true # load image into docker, otherwise `docker compose up` will rebuild
          set: |
            *.cache-from=type=gha
            *.cache-to=type=gha,mode=max
      - name: Start
        run: yarn workspace ${{ matrix.workspace }} start --detach --wait
      - name: Audit
        run: node scripts/audit-implementation.mjs implementations/${{ matrix.workspace }}
      - name: Summary
        run: cat implementations/${{ matrix.workspace }}/README.md >> $GITHUB_STEP_SUMMARY
      - name: Upload audit report
        uses: actions/upload-artifact@v3
        with:
          name: audit-reports
          # > If multiple paths are provided as input, the least common ancestor of all the search paths will be used as the root directory of the artifact.
          # https://github.com/actions/upload-artifact#upload-using-multiple-paths-and-exclusions
          #
          # Because of this, we include the root README.md to maintain the paths during artifact downloads
          path: |
            README.md
            implementations/${{ matrix.workspace }}/README.md
            implementations/${{ matrix.workspace }}/report.json

  url:
    name: URL
    runs-on: ubuntu-latest
    if: "!contains(github.event.head_commit.message, '[skip ci]')"
    strategy:
      matrix:
        workspace:
          - name: thegraph
            url: https://api.thegraph.com/subgraphs/name/sushiswap/exchange/graphql
    env:
      URL: ${{ matrix.workspace.url }}
    steps:
      - name: Checkout
        uses: actions/checkout@v3
      - name: Set up node
        uses: actions/setup-node@v3
        with:
          node-version: 18
          cache: yarn
      - name: Install
        run: yarn install --immutable
      - name: Build
        run: yarn build:esm
      - name: Audit
        run: node scripts/audit-implementation.mjs implementations/${{ matrix.workspace.name }}
      - name: Summary
        run: cat implementations/${{ matrix.workspace.name }}/README.md >> $GITHUB_STEP_SUMMARY
      - name: Upload audit report
        uses: actions/upload-artifact@v3
        with:
          name: audit-reports
          # > If multiple paths are provided as input, the least common ancestor of all the search paths will be used as the root directory of the artifact.
          # https://github.com/actions/upload-artifact#upload-using-multiple-paths-and-exclusions
          #
          # Because of this, we include the root README.md to maintain the paths during artifact downloads
          path: |
            README.md
            implementations/${{ matrix.workspace.name }}/README.md
            implementations/${{ matrix.workspace.name }}/report.json

  report:
    name: Report
    runs-on: ubuntu-latest
    if: ${{ !contains(github.event.head_commit.message, '[skip ci]') }}
    needs: [javascript, docker, url]
    steps:
      - name: Checkout
        uses: actions/checkout@v3
        with:
          repository: ${{ github.event.pull_request.head.repo.full_name }}
          ref: ${{ github.event.pull_request.head.ref || github.ref_name }}
      - name: Download audit reports
        uses: actions/download-artifact@v3
        with:
          name: audit-reports
      - name: Render servers table
        run: node scripts/render-servers-table.mjs
      - name: Diff
        run: git diff --minimal
      - name: Commit
        run: |
          git config user.name "github-actions[bot]"
          git config user.email "41898282+github-actions[bot]@users.noreply.github.com"
          [ -z "$(git status --porcelain)" ] \
            && echo "::notice::Nothing new to report." \
            || (git add . && git commit -m "docs(implementations): audit report [skip ci]" && git push)<|MERGE_RESOLUTION|>--- conflicted
+++ resolved
@@ -65,13 +65,9 @@
         workspace:
           - deno
           - hotchocolate
+          - lighthouse
           - pioneer
-<<<<<<< HEAD
-          - deno
-          - lighthouse
-=======
           - postgraphile
->>>>>>> b1f04a79
     env:
       PORT: 4000
     steps:
